"""Note that some fields are added dynamically below!"""

import datetime
import hashlib
import logging
import os
import uuid
import computed_property
import numpy as np
from backend.black_white_email_domain import get_domain
from backend.model_helpers import WithFeatures, WithEmbedding, WithDynamicFields, EnumList,\
    url_has_domain
from backend.rating_fields import MAX_VALUE as MAX_RATING
from backend.rating_fields import VIDEO_FIELDS, VIDEO_FIELDS_DICT, MAX_FEATURE_WEIGHT
from backend.video_search import VideoSearchEngine
from django.contrib.auth.models import User as DjangoUser
from django.core.exceptions import ValidationError
from django.core.validators import MaxValueValidator, MinValueValidator
from django.db import models
from django.db.models import CheckConstraint
from django.db.models import Q, F, Count, Func, Sum, Value, FloatField, IntegerField, Case, When,\
    BooleanField
from django.utils.timezone import make_aware
from django_countries import countries
from languages.fields import LanguageField
from backend.constants import featureIsEnabledByDeFault, youtubeVideoIdRegex
from django.core.validators import RegexValidator
<<<<<<< HEAD
from backend.model_helpers import query_and, query_or
=======
from simple_history import register as register_historical
>>>>>>> 78a156d6


class ResetPasswordToken(models.Model):
    """Token to reset passwords."""
    user = models.ForeignKey(to=DjangoUser,
                             on_delete=models.CASCADE,
                             help_text="User that this reset"
                                       " password sessino belongs to",
                             null=False)
    token = models.CharField(max_length=1000, blank=False, null=False,
                             help_text="A token that the user must show"
                                       " to log in and be able to reset the password")

    class Meta:
        unique_together = ['user', 'token']

    def __str__(self):
        return str(self.user)


class VerifiableEmail(models.Model):
    """One verified e-mail for a user."""
    email = models.EmailField(
        null=False,
        blank=False,
        help_text="E-mail address",
        max_length=100)
    is_verified = models.BooleanField(
        default=False,
        blank=False,
        null=False,
        help_text="Verified")
    last_verification_email_ts = models.DateTimeField(
        help_text="Timestamp when the last verification e-mail was sent to this address",
        null=True,
        default=None,
        blank=True)
    token = models.CharField(
        max_length=1000,
        blank=True,
        null=True,
        help_text="The token that needs to be supplied to verify this e-mail address")
    user = models.ForeignKey(
        to='UserInformation',
        on_delete=models.CASCADE,
        help_text="User that this e-mail belongs to",
        null=True,
        related_name='emails')
    rank = models.IntegerField(default=0, help_text="Ordering field")
    domain = computed_property.ComputedCharField(
        compute_from='email_domain',
        max_length=50,
        default=uuid.uuid1,
        help_text="Email domain with @")
    domain_fk = models.ForeignKey(
        to='EmailDomain',
        on_delete=models.SET_NULL,
        help_text="Foreign key to e-mail domain",
        null=True,
        related_name='verifiable_emails_domain',
        blank=True)

    def email_domain(self):
        """Get e-mail domain."""
        return get_domain(self.email)

    def save(self, *args, **kwargs):
        """Creating an e-mail domain entry if it does not exist."""
        domain = self.email_domain()
        domain_object, _ = EmailDomain.objects.get_or_create(domain=domain)
        self.domain_fk = domain_object
        if self.pk is None:
            kwargs['force_insert'] = True
        return super().save(*args, **kwargs)

    class Meta:
        ordering = ['rank']
        unique_together = ['email', 'user']

    def __str__(self):
        return self.email


class EmailDomain(models.Model):
    """Domain which can be either accepted or rejected."""

    STATUS_REJECTED = "RJ"
    STATUS_ACCEPTED = "ACK"
    STATUS_PENDING = "PD"

    domain = models.CharField(
        max_length=100,
        null=False,
        blank=False,
        help_text="E-mail domain with leading @",
        unique=True)
    status = models.CharField(
        max_length=10,
        null=False,
        blank=False,
        default=STATUS_PENDING,
        help_text="Status of the domain.",
        choices=[
            (STATUS_REJECTED,
             "Rejected"),
            (STATUS_ACCEPTED,
             "Accepted"),
            (STATUS_PENDING,
             "Pending"),
        ])
    datetime_add = models.DateTimeField(
        auto_now_add=True,
        help_text="Time the domain was added",
        null=True,
        blank=True)

    class Meta:
        ordering = ['-datetime_add', 'domain']
        constraints = [
            CheckConstraint(
                check=Q(domain__istartswith='@'),
                name='domain_starts_with_at',
            ),
        ]

    def __str__(self):
        """Get string representation."""
        return f"{self.domain} [{self.status}]"


class Expertise(models.Model):
    """Expertise for a user."""
    name = models.CharField(
        null=False,
        blank=False,
        help_text="Expertise description",
        max_length=100)
    user = models.ForeignKey(
        to='UserInformation',
        on_delete=models.CASCADE,
        help_text="User for the expertise",
        related_name="expertises",
        null=True)
    rank = models.IntegerField(default=0, help_text="Ordering field")

    class Meta:
        ordering = ['rank', 'name']
        unique_together = ['name', 'user']

    def __str__(self):
        return self.name


class ExpertiseKeyword(models.Model):
    """Expertise keyword for a user."""
    name = models.CharField(
        null=False,
        blank=False,
        help_text="Expertise keyword description",
        max_length=100)
    user = models.ForeignKey(
        to='UserInformation',
        on_delete=models.CASCADE,
        help_text="User for the expertise keywords",
        related_name="expertise_keywords",
        null=True)
    rank = models.IntegerField(default=0, help_text="Ordering field")

    class Meta:
        ordering = ['rank', 'name']
        unique_together = ['name', 'user']

    def __str__(self):
        return self.name


class Degree(models.Model):
    """Educational degree."""
    level = models.CharField(
        null=False,
        blank=False,
        help_text="Degree level",
        max_length=100)
    domain = models.CharField(
        null=False,
        blank=False,
        help_text="Degree domain",
        max_length=100)
    institution = models.CharField(
        null=False,
        blank=False,
        help_text="Degree institution",
        max_length=100)

    user = models.ForeignKey(
        null=True,
        to='UserInformation',
        help_text="User that the degree belongs to.",
        on_delete=models.CASCADE,
        related_name='degrees')
    rank = models.IntegerField(default=0, help_text="Ordering field")

    class Meta:
        ordering = ['rank', 'level', 'domain', 'institution']
        unique_together = ['level', 'domain', 'institution', 'user']

    def __str__(self):
        return f"{self.level}/{self.domain}/{self.institution}"


class UserInformation(models.Model):
    """All information about a Tournesol user."""
    user = models.OneToOneField(
        DjangoUser,
        on_delete=models.CASCADE,
        help_text="DjangoUser that the info belong to")
    first_name = models.CharField(
        max_length=100,
        blank=True,
        null=True,
        help_text="First name")
    last_name = models.CharField(
        max_length=100,
        blank=True,
        null=True,
        help_text="Last name")
    title = models.TextField(null=True, blank=True, help_text="Your position")
    bio = models.TextField(
        null=True,
        blank=True,
        help_text="Self-description (degree, biography, ...)")
    comment_anonymously = models.BooleanField(
        default=False, help_text="Comment anonymously by-default")
    show_online_presence = models.BooleanField(
        default=False, help_text="Show my online presence on Tournesol")
    show_my_profile = models.BooleanField(
        default=True, help_text="Show my profile on Tournesol")
    birth_year = models.IntegerField(
        null=True,
        blank=True,
        help_text="Year of birth",
        validators=[
            MinValueValidator(1900),
            MaxValueValidator(2100)])
    gender = models.CharField(
        max_length=50,
        help_text="Your gender",
        choices=EnumList(
            'Not Specified',
            'Non-binary',
            'Other',
            'Female',
            'Male'),
        default='Not Specified')
    nationality = models.CharField(
        max_length=100,
        help_text="Your country of nationality",
        choices=EnumList(*(["Not Specified"] + [x[1] for x in countries])),
        default="Not Specified")

    residence = models.CharField(
        max_length=100,
        help_text="Your country of residence",
        choices=EnumList(*(["Not Specified"] + [x[1] for x in countries])),
        default="Not Specified")

    race = models.CharField(
        max_length=50,
        help_text="Your ethnicity",
        choices=EnumList(
            'Not Specified',
            'African',
            'African American',
            'American Indian',
            'Arabic or Middle Eastern',
            'Asian',
            'Caucasian',
            'Latino or Hispanic',
            'Mixed',
            'Unknown',
            'Other'),
        default='Not Specified')
    political_affiliation = models.CharField(
        max_length=50,
        help_text="Your political preference",
        choices=EnumList(
            'Not Specified',
            'Extreme left',
            'Far left',
            'Left',
            'Centrist',
            'Right',
            'Far right',
            'Extreme right',
            'Other'
        ),
        default='Not Specified')
    religion = models.CharField(
        max_length=50,
        help_text="Your religion",
        choices=EnumList(
            'Not Specified',
            'Christian',
            'Muslim',
            'Hindu',
            'Buddhist',
            'Jewish',
            'Atheist',
            'Agnostic',
            'Other'
        ),
        default='Not Specified')
    degree_of_political_engagement = models.CharField(
        max_length=50,
        help_text="Your degree of political engagement",
        choices=EnumList(
            'Not Specified',
            'None',
            'Light',
            'Interested',
            'Engaged',
            'Activist',
            'Professional'
        ),
        default='Not Specified')

    moral_philosophy = models.CharField(
        max_length=50,
        help_text="Your preferred moral philosophy",
        choices=EnumList(
            'Not Specified',
            'Utilitarian',
            'Non-Utilitarian Consequentialist',
            'Deontological',
            'Virtue Ethics',
            'Mixed',
            'Other'
        ),
        default='Not Specified'
    )

    website = models.URLField(
        help_text="Your website URL",
        blank=True,
        null=True,
        max_length=500)
    linkedin = models.URLField(
        help_text="Your LinkedIn URL",
        blank=True,
        null=True,
        max_length=500)
    youtube = models.URLField(
        help_text="Your Youtube channel URL",
        blank=True,
        null=True,
        max_length=500)
    google_scholar = models.URLField(
        help_text="Your Google Scholar URL",
        blank=True,
        null=True,
        default=None,
        max_length=500)
    orcid = models.URLField(
        help_text="Your ORCID URL",
        blank=True,
        null=True,
        max_length=500)
    researchgate = models.URLField(
        help_text="Your Researchgate profile URL",
        blank=True,
        null=True,
        max_length=500)
    twitter = models.URLField(
        help_text="Your Twitter URL",
        blank=True,
        null=True,
        max_length=500)

    # URL constraints, see #324
    # enforced in save()
    _domain_startswith = {
        'twitter': 'twitter.com',
        'linkedin': 'www.linkedin.com',
        'youtube': 'www.youtube.com',
        'google_scholar': 'scholar.google.com',
        'orcid': 'orcid.org',
        'researchgate': 'www.researchgate.net',
    }

    # showing always
    BASIC_FIELDS = ['user__username']

    # showing only if show_online_presence is True and show_my_profile is True
    ONLINE_FIELDS = sorted(list(_domain_startswith.keys()) + ['website'])

    # showing if show_my_profile is True
    PROFILE_FIELDS = ['first_name', 'last_name', 'title', 'bio']

    # only showing to oneself
    PROTECTED_FIELDS = ['birth_year', 'gender', 'nationality', 'residence', 'race',
                        'political_affiliation', 'religion', 'degree_of_political_engagement',
                        'moral_philosophy']

    avatar_hash = computed_property.ComputedCharField(
        compute_from='get_avatar_hash',
        max_length=50,
        default=uuid.uuid1,
        help_text="Hash for the image.")

    is_demo = models.BooleanField(default=False, help_text="Is a demo account?")

    def get_avatar_hash(self):
        """Compute hash function for the image."""
        if self.avatar:
            # for uploaded files
            if hasattr(self.avatar, 'path') and os.path.isfile(self.avatar.path):
                with open(self.avatar.path, 'rb') as f:
                    data = f.read()
            else:  # for uploads
                data = self.avatar.read()
            self.avatar.seek(0)
            result = hashlib.md5(data).hexdigest()
        else:
            result = ""
        return result

    def save(self, *args, **kwargs):
        """Custom save, checks if there already is an image."""
        if self.avatar:
            # validating image size
            # try:?
            UserInformation.validate_avatar(self.avatar)

            # re-using old image
            myhash = self.avatar_hash
            fltr = UserInformation.objects.filter(avatar_hash=myhash)
            if fltr.count():
                # re-writing the field if hash is the same
                self.avatar = fltr.first().avatar
                logging.info(f"Re-using avatar {self.avatar}")

        # recomputing the property
        _ = self.avatar_hash

        # print("Uploaded file hash", self.avatar_hash)

        for service, domain in self._domain_startswith.items():
            if not url_has_domain(getattr(self, service, None),
                                  domain):
                raise ValidationError({service: f"This URL must have {domain} as its domain."})

        return super(UserInformation, self).save(*args, **kwargs)

    def validate_avatar(fieldfile_obj, mb_limit=5):
        """Check avatar size.

        https://stackoverflow.com/questions/6195478/max-image-size-on-file-upload.
        """
        # print("VALIDATION", fieldfile_obj, fieldfile_obj.size)
        filesize = fieldfile_obj.size
        if filesize > mb_limit * 1024 * 1024:
            raise ValidationError(
                {"avatar": "Max file size is %s MB" % str(mb_limit)})

    avatar = models.ImageField(
        upload_to="profiles",
        blank=True,
        help_text="Your profile picture.",
        validators=[validate_avatar],
        null=True)

    def __str__(self):
        return str(self.user)

    @property
    def username(self):
        """DjangoUser username."""
        return self.user.username

    @property
    def user_preferences(self):
        """Preferences for this user."""
        return UserPreferences.objects.get(user=self.user)

    @property
    def n_ratings(self):
        """Number of ratings given by this user."""
        return ExpertRating.objects.filter(user=self.user_preferences).count()

    @property
    def n_videos(self):
        """Number of videos rated by this user."""
        return Video.objects.filter(Q(expertrating_video_1__user=self.user_preferences) | Q(
            expertrating_video_2__user=self.user_preferences)).values('video_id').distinct().count()

    @property
    def n_comments(self):
        """Number of comments by a given user."""
        return VideoComment.objects.filter(user=self.user_preferences).count()

    @property
    def n_thanks_given(self):
        """Number of thanks yous for recommendations given."""
        return VideoRatingThankYou.objects.filter(thanks_from=self.user_preferences).count()

    @property
    def n_thanks_received(self):
        """Number of thanks yous for recommendations received."""
        return VideoRatingThankYou.objects.filter(thanks_to=self.user_preferences).count()

    @property
    def n_public_videos(self):
        """Number of videos rated publicly."""
        qs = VideoRating.objects.filter(user=self.user_preferences)
        qs = VideoRatingPrivacy._annotate_privacy(qs=qs, prefix='video__videoratingprivacy',
                                                  field_user=F('user'))
        qs = qs.filter(_is_public=True)
        return qs.count()

    @property
    def n_likes(self):
        """Total number of likes - dislikes for all comments by this user."""
        queryset = VideoComment.objects.filter(user=self.user_preferences)
        queryset = queryset.annotate(
            votes_plus_=Count(
                'videocommentmarker_comment', filter=Q(
                    videocommentmarker_comment__which="vote_plus")), votes_minus_=Count(
                'videocommentmarker_comment', filter=Q(
                    videocommentmarker_comment__which="vote_minus")))
        queryset = queryset.annotate(
            like_cnt=F('votes_plus_') - F('votes_minus_'))
        result = queryset.aggregate(like_sum=Sum('like_cnt'))['like_sum']
        if result is None:
            return 0
        return result

    @property
    def n_mentions(self, trigger='@', separator=''):
        """Number of times a user is mentioned in the comments."""
        search_str = f"{trigger}{self.user.username}"
        return VideoComment.objects.filter(comment__icontains=search_str).count()

    @property
    def is_certified(self):
        """Check if the user's email is certified. See #152"""
        any_accepted = VerifiableEmail.objects.filter(
            user=self,
            is_verified=True,
            domain_fk__status=EmailDomain.STATUS_ACCEPTED).count()
        return any_accepted > 0

    @property
    def is_domain_rejected(self):
        """Check if the user's email is certified. See #152"""
        any_rejected = VerifiableEmail.objects.filter(
            user=self,
            is_verified=True,
            domain_fk__status=EmailDomain.STATUS_REJECTED).count()
        return any_rejected > 0

    @staticmethod
    def _annotate_is_certified(queryset, prefix="", output_field="_is_certified"):
        """Annotate a queryset with _is_certified in a vectorized way."""
        queryset = queryset.annotate(
            _certified_emails=Count(
                prefix + 'emails',
                filter=Q(**{
                    prefix + 'emails__domain_fk__status': EmailDomain.STATUS_ACCEPTED,
                    prefix + 'emails__is_verified': True
                })))

        queryset = queryset.annotate(**{output_field: Case(When(
            Q(_certified_emails__gt=0), then=1), default=0, output_field=IntegerField())})
        return queryset

    @staticmethod
    def _annotate_n_public_videos(qs, prefix=""):
        """Get _n_public_videos field."""

        qs = VideoRatingPrivacy._annotate_privacy(
            qs=qs, prefix='user__userpreferences__videoratingprivacy',
            annotate_n=True, annotate_bool=False,
            field_user=F('user__userpreferences'),
            videorating_field='user__userpreferences__videorating'
        )

        qs = qs.annotate(_n_public_videos=F('_n_public'))
        return qs


class Video(models.Model, WithFeatures, WithEmbedding, WithDynamicFields):
    """One video."""
    video_id_regex = RegexValidator(youtubeVideoIdRegex,
                                    f'Video ID must match {youtubeVideoIdRegex}')

    video_id = models.CharField(
        max_length=20,
        unique=True,
        help_text=f"Video ID from YouTube URL, matches {youtubeVideoIdRegex}",
        validators=[video_id_regex])
    name = models.CharField(max_length=1000, help_text="Video Title",
                            blank=True)
    description = models.TextField(
        null=True, help_text="Video Description from the web page",
        blank=True)
    caption_text = models.TextField(
        null=True, help_text="Processed video caption (subtitle) text",
        blank=True)
    embedding = models.BinaryField(
        null=True,
        help_text="NumPy array with BERT embedding for caption_text, shape("
                  "EMBEDDING_LEN,)")
    info = models.TextField(
        null=True, blank=True,
        help_text="Additional information (json)")
    duration = models.DurationField(null=True, help_text="Video duration", blank=True)
    language = LanguageField(
        null=True, blank=True,
        max_length=10,
        help_text="Language of the video")
    publication_date = models.DateField(
        null=True, help_text="Video publication date", blank=True)
    metadata_timestamp = models.DateTimeField(blank=True,
                                              null=True,
                                              help_text="Timestamp the metadata was uploaded")
    views = models.IntegerField(null=True, help_text="Number of views", blank=True)
    uploader = models.CharField(
        max_length=1000,
        null=True, blank=True,
        help_text="Name of the channel (uploader)")

    add_time = models.DateTimeField(null=True,
                                    auto_now_add=True,
                                    help_text="Time the video was added to Tournesol")
    last_download_time = models.DateTimeField(null=True,
                                              blank=True,
                                              help_text="Last time download of metadata"
                                                        " was attempted")
    wrong_url = models.BooleanField(default=False,
                                    help_text="Is the URL incorrect")
    is_unlisted = models.BooleanField(default=False, help_text="Is the video unlisted")
    download_attempts = models.IntegerField(default=0, help_text="Number of times video"
                                                                 " was downloaded")
    download_failed = models.BooleanField(
        default=False, help_text="Was last download unsuccessful")

    @staticmethod
    def get_or_create_with_validation(**kwargs):
        """Get an object or validate data and create."""
        qs = Video.objects.filter(**kwargs)
        if qs.count() == 1:
            return qs.get()
        elif qs.count() > 1:
            raise ValueError("Queryset contains more than one item")
        else:
            video = Video(**kwargs)
            video.full_clean()
            video.save()
            return video

    @staticmethod
    def _create_fields():
        """Adding score fields."""
        for field in VIDEO_FIELDS:
            # adding the field to user preferences
            Video.add_to_class(
                field,
                models.FloatField(
                    default=0,
                    blank=False,
                    help_text=VIDEO_FIELDS_DICT[field]))

        for field in VIDEO_FIELDS:
            # adding the field to user preferences
            Video.add_to_class(
                field + "_uncertainty",
                models.FloatField(
                    default=0,
                    blank=False,
                    help_text=f"Uncertainty for {field}"))

    @property
    def best_text(self, min_len=5):
        """Return caption of present, otherwise description, otherwise title."""
        priorities = [self.caption_text, self.description, self.name]

        # going over all priorities
        for v in priorities:
            # selecting one that exists
            if v is not None and len(v) >= min_len:
                return v
        return None

    @property
    def pareto_optimal(self):
        f1 = query_and([Q(**{f + "__gte": getattr(self, f)}) for f in VIDEO_FIELDS])
        f2 = query_or([Q(**{f + "__gt": getattr(self, f)}) for f in VIDEO_FIELDS])

        qs = Video.objects.filter(f1).filter(f2)
        return qs.count() == 0

    @property
    def all_text(self):
        """Return concat of caption, description, title."""
        options = [self.caption_text, self.description, self.name]
        options = filter(lambda x: x is not None, options)
        return ' '.join(options)

    @property
    def short_text(self):
        options = [self.name, self.uploader, self.description]
        options = filter(lambda x: x is not None, options)
        return ' '.join(options)[:100]

    @property
    def score_info(self):
        """Get the individual scores as a dictionary."""
        return self._score_info()

    def _score_info(self):
        """Outputs a total score for this video given a user."""
        scores = VideoSearchEngine.score(
            self.short_text, self.features_as_vector)

        for k, v in zip(VIDEO_FIELDS, self.features_as_vector):
            scores[k] = v

        return scores

    def score_fcn(self):
        """Outputs a total score for this video given a user."""
        info = self._score_info()
        return info['preferences_term'] + info['phrase_term']

    # @property
    # def score(self):
    #     """Returns the score given a user."""
    #     return self.score_fcn()

    def __str__(self):
        is_correct = self.name and not self.wrong_url and self.views
        correct_str = 'VALID' if is_correct else 'INVALID'
        return f"{self.video_id}, {correct_str}"

    def certified_top_raters(self, add_user__username=None):
        """Get certified raters for this video, sorted by number of ratings."""
        qs = UserInformation.objects.filter(user__userpreferences__expertrating__in=self.ratings())
        qs = qs.distinct()
        qs = UserInformation._annotate_is_certified(qs)
        filter_query = Q(_is_certified=True)
        if add_user__username:
            filter_query = filter_query | Q(user__username=add_user__username)
        qs = qs.filter(filter_query)
        qs = qs.annotate(_n_ratings=Count('user__userpreferences__expertrating',
                                          Q(user__userpreferences__expertrating__video_1=self) |
                                          Q(user__userpreferences__expertrating__video_2=self)))
        qs = qs.order_by('-_n_ratings')
        return qs

    @property
    def tournesol_score(self):
        # computed by a query
        return 0.0

    def ratings(self, user=None, only_certified=True):
        """All associated certified ratings."""
        f = Q(video_1=self) | Q(video_2=self)
        if user is not None:
            f = f & Q(user=user)
        qs = ExpertRating.objects.filter(f)
        qs = UserInformation._annotate_is_certified(
            qs, prefix="user__user__userinformation__")
        if only_certified:
            qs = qs.filter(_is_certified=True)
        return qs

    def n_ratings(self, user=None):
        """Number of associated ratings."""
        return self.ratings(user=user).count()

    @property
<<<<<<< HEAD
=======
    def rating_n_ratings(self):
        """Number of ratings."""
        return self.n_ratings()

    @property
>>>>>>> 78a156d6
    def rating_n_experts(self):
        """Number of experts in ratings."""
        return self.ratings().values('user').distinct().count()


class UserPreferences(models.Model, WithFeatures, WithDynamicFields):
    """One user with preferences."""
    user = models.OneToOneField(
        DjangoUser,
        on_delete=models.CASCADE,
        help_text="DjangoUser that preferences belong to")

    rating_mode = models.CharField(max_length=50, default='enable_all',
                                   help_text="Which sliders and parameters to display"
                                             " on the rating page?",
                                   choices=EnumList('enable_all', 'skip', 'confidence'))

    @staticmethod
    def _create_fields():
        """Adding score fields."""
        for field in VIDEO_FIELDS:
            UserPreferences.add_to_class(
                field,
                models.FloatField(
                    default=0.0,
                    blank=False,
                    help_text=VIDEO_FIELDS_DICT[field],
                    validators=[
                        MinValueValidator(0.0),
                        MaxValueValidator(MAX_RATING)]))

            UserPreferences.add_to_class(
                field + '_enabled',
                models.BooleanField(
                    default=featureIsEnabledByDeFault[field],
                    blank=False,
                    help_text=f"{field} given for ratings"))

    # center ratings around MAX_RATING / 2
    VECTOR_OFFSET = MAX_RATING / 2

    def __str__(self):
        return str(self.user)

    @property
    def username(self):
        """DjangoUser username."""
        return self.user.username


class VideoRatingThankYou(models.Model):
    """Thank you for recommendations."""
    video = models.ForeignKey(Video, on_delete=models.CASCADE,
                              help_text="Video thanked for")
    thanks_from = models.ForeignKey(UserPreferences, on_delete=models.CASCADE,
                                    help_text="Who thanks for the video",
                                    related_name="thanks_from")
    thanks_to = models.ForeignKey(UserPreferences, on_delete=models.CASCADE,
                                  help_text="Who receives the thanks",
                                  related_name="thanks_to")

    class Meta:
        unique_together = ['video', 'thanks_from', 'thanks_to']

    def __str__(self):
        return "%s to %s for %s" % (self.thanks_from, self.thanks_to, self.video)


class VideoRating(models.Model, WithFeatures, WithDynamicFields):
    """Predictions by individual expert models."""
    video = models.ForeignKey(
        Video,
        on_delete=models.CASCADE,
        help_text="Video being scored")
    user = models.ForeignKey(
        UserPreferences,
        on_delete=models.CASCADE,
        help_text="The expert with scores")

    @staticmethod
    def _create_fields():
        """Adding score fields."""
        for field in VIDEO_FIELDS:
            VideoRating.add_to_class(
                field,
                models.FloatField(
                    default=0,
                    blank=False,
                    help_text=VIDEO_FIELDS_DICT[field]))

        for field in VIDEO_FIELDS:
            # adding the field to user preferences
            VideoRating.add_to_class(
                field + "_uncertainty",
                models.FloatField(
                    default=0,
                    blank=False,
                    help_text=f"Uncertainty for {field}"))

    class Meta:
        unique_together = ['user', 'video']

    def __str__(self):
        return "%s on %s" % (self.user, self.video)


class ExpertRating(models.Model, WithFeatures, WithDynamicFields):
    """Rating given by a user."""

    class Meta:
        unique_together = ['user', 'video_1_2_ids_sorted']
        constraints = [
            models.CheckConstraint(check=~Q(video_1=F('video_2')),
                                   name='videos_cannot_be_equal')
        ]

    user = models.ForeignKey(
        UserPreferences,
        on_delete=models.CASCADE,
        help_text="Expert (user) who left the rating")
    video_1 = models.ForeignKey(
        Video,
        on_delete=models.CASCADE,
        related_name='%(class)s_video_1',
        help_text="Left video to compare")
    video_2 = models.ForeignKey(
        Video,
        on_delete=models.CASCADE,
        related_name='%(class)s_video_2',
        help_text="Right video to compare")
    duration_ms = models.FloatField(
        null=True,
        default=0,
        help_text="Time it took to rate the videos (in milliseconds)")
    datetime_lastedit = models.DateTimeField(
        help_text="Time the rating was edited the last time",
        null=True, blank=True,
    )
    datetime_add = models.DateTimeField(
        auto_now_add=True, help_text="Time the rating was added", null=True, blank=True)
    video_1_2_ids_sorted = computed_property.ComputedCharField(
        compute_from='video_first_second',
        max_length=50,
        default=uuid.uuid1,
        help_text="Sorted pair of video IDs")

    @staticmethod
    def _create_fields():
        """Adding score fields."""
        for field in VIDEO_FIELDS:
            ExpertRating.add_to_class(
                field,
                models.FloatField(
                    blank=True,
                    null=True,
                    default=None,
                    help_text=VIDEO_FIELDS_DICT[field],
                    validators=[
                        MinValueValidator(0.0),
                        MaxValueValidator(MAX_RATING)]))

            ExpertRating.add_to_class(
                field + "_weight",
                models.FloatField(
                    blank=False,
                    default=1,
                    help_text=VIDEO_FIELDS_DICT[field] + " weight",
                    validators=[
                        MinValueValidator(0.0),
                        MaxValueValidator(MAX_FEATURE_WEIGHT)]))

    @property
    def video_first_second(self, videos=None):
        """String representing two video IDs in sorted order."""
        if videos is None:
            videos = [self.video_1, self.video_2]

        videos = [x.id for x in videos]
        a, b = min(videos), max(videos)
        b = max(videos)
        return f"{a}_{b}"

    @staticmethod
    def sample_video_to_rate(username, T=1):
        """Get one video to rate, the more rated before, the less p to choose."""

        # annotation: number of ratings for the video
        annotate_num_ratings = Count(
            'expertrating_video_1__id',
            distinct=True) + Count(
            'expertrating_video_2__id',
            distinct=True)

        class Exp(Func):
            """Exponent in sql."""
            function = 'Exp'

        # annotating with number of ratings
        videos = Video.objects.all().annotate(_num_ratings=annotate_num_ratings)
        score_exp_annotate = Exp(-Value(T,
                                        FloatField()) * F('_num_ratings'),
                                 output_field=FloatField())

        # adding the exponent
        videos = videos.annotate(_score_exp=score_exp_annotate)

        # statistical total sum
        score_exp_sum = videos.aggregate(
            _score_exp_sum=Sum('_score_exp'))['_score_exp_sum']

        # re-computing by dividing by the total sum
        videos = videos.annotate(
            _score_exp_div=F('_score_exp') / score_exp_sum)

        # choosing a random video ID
        ids, ps = zip(*videos.values_list('id', '_score_exp_div'))
        random_video_id = np.random.choice(ids, p=ps)

        return Video.objects.get(id=random_video_id)

    @staticmethod
    def sample_rated_video(username):
        """Get an already rated video, or a random one."""

        # annotation: number of ratings for the video by username
        annotate_num_ratings = Count(
            'expertrating_video_1', filter=Q(
                expertrating_video_1__user__user__username=username)) + Count(
            'expertrating_video_2', filter=Q(
                expertrating_video_2__user__user__username=username))

        # annotating with number of ratings
        videos = Video.objects.all().annotate(_num_ratings=annotate_num_ratings)

        # only selecting those already rated.
        videos = videos.filter(_num_ratings__gt=0)

        if not videos.count():
            logging.warning("No rated videos, returning a random one")
            videos = Video.objects.all()

        # selecting a random ID
        random_id = np.random.choice([x[0] for x in videos.values_list('id')])

        return Video.objects.get(id=random_id)

    @staticmethod
    def sample_video(username, only_rated=False):
        """Sample video based on parameters."""
        if only_rated:
            video = ExpertRating.sample_rated_video(username)
        else:
            video = ExpertRating.sample_video_to_rate(username)
        return video

    def weights_vector(self):
        """How important are the individual scores, according to the rater?"""
        return self._features_as_vector_fcn(suffix="_weight")

    def save(self, *args, **kwargs):
        """Save the object data."""
        if not kwargs.pop('ignore_lastedit', False):
            self.datetime_lastedit = make_aware(datetime.datetime.now())
        if self.pk is None:
            kwargs['force_insert'] = True
        return super().save(*args, **kwargs)

    def __str__(self):
        return "%s [%s/%s]" % (self.user, self.video_1, self.video_2)


class ExpertRatingSliderChanges(models.Model, WithFeatures, WithDynamicFields):
    """Slider values in time for given videos."""

    user = models.ForeignKey(to=UserPreferences, on_delete=models.CASCADE,
                             help_text="Person changing the sliders",
                             null=True)

    video_left = models.ForeignKey(to=Video, on_delete=models.CASCADE,
                                   help_text="Left video", related_name="slider_left",
                                   null=True)
    video_right = models.ForeignKey(to=Video, on_delete=models.CASCADE,
                                    help_text="Right video", related_name="slider_right",
                                    null=True)

    datetime = models.DateTimeField(
        auto_now_add=True,
        help_text="Time the values are added",
        null=True, blank=True,
    )

    duration_ms = models.FloatField(
        null=True,
        default=0,
        help_text="Time from page load to this slider value (in milliseconds)")

    context = models.CharField(choices=EnumList("RATE", "DIS", "INC"),
                               max_length=10, default="RATE",
                               help_text="The page where slider change occurs")

    @staticmethod
    def _create_fields():
        """Adding score fields."""
        for field in VIDEO_FIELDS:
            ExpertRatingSliderChanges.add_to_class(
                field,
                models.FloatField(
                    blank=True,
                    null=True,
                    default=None,
                    help_text=VIDEO_FIELDS_DICT[field],
                    validators=[
                        MinValueValidator(0.0),
                        MaxValueValidator(MAX_RATING)]))

    def __str__(self):
        return "%s [%s] %s/%s at %s" % (self.user, self.context,
                                        self.video_left, self.video_right, self.datetime)


class VideoComment(models.Model, WithDynamicFields):
    """Model for comments on videos."""

    video = models.ForeignKey(
        Video,
        on_delete=models.CASCADE,
        related_name='%(class)s_video',
        help_text="Video to comment")
    user = models.ForeignKey(
        UserPreferences,
        on_delete=models.CASCADE,
        related_name='%(class)s_user',
        help_text="User who left the comment")
    comment = models.TextField(null=False, help_text="Comment body text/html")
    datetime_lastedit = models.DateTimeField(
        auto_now=True, help_text="Time the comment was edited the last time")
    datetime_add = models.DateTimeField(
        auto_now_add=True,
        help_text="Time the comment was added")
    parent_comment = models.ForeignKey(
        'self',
        on_delete=models.SET_NULL,
        related_name='%(class)s_parent_comment',
        null=True,
        blank=True,
        default=None,
        help_text="The comment that this comment replies to")
    anonymous = models.BooleanField(
        default=False,
        help_text="Do not show author's username")

    red_flag_weight = 10.

    @staticmethod
    def _create_fields():
        """Adding score fields."""
        for field in VIDEO_FIELDS:
            VideoComment.add_to_class(
                field,
                models.BooleanField(
                    null=True,
                    default=False,
                    help_text=VIDEO_FIELDS_DICT[field]))

    @property
    def children(self):
        """Number of children comments."""
        return VideoComment.objects.filter(parent_comment=self).count()

    def __str__(self):
        return "%s on %s: %s" % (
            self.user, self.video, self.comment[:10] + "...")


class VideoCommentMarker(models.Model, WithDynamicFields):
    """Model for comments on videos."""

    class Meta:
        unique_together = ['user', 'comment', 'which']

    comment = models.ForeignKey(
        VideoComment,
        on_delete=models.CASCADE,
        related_name='%(class)s_comment',
        help_text="Comment to mark")
    user = models.ForeignKey(
        UserPreferences,
        on_delete=models.CASCADE,
        related_name='%(class)s_user',
        help_text="User who marks the comment")

    @staticmethod
    def _create_fields():
        """Adding score fields."""
        for field in VideoCommentMarker.MARKER_CHOICES_1:
            @property
            def fcn(self, field=field):
                """Get a sum of markers."""
                which = VideoCommentMarker.MARKER_CHOICES_1to0[field]

                return VideoCommentMarker.objects.filter(
                    comment=self, which=which).count()

            setattr(VideoComment, field, fcn)

    # format: 'which' field value, sum property in VideoComments
    MARKER_CHOICES = [
        ('vote_plus', 'votes_plus'),
        ('vote_minus', 'votes_minus'),
        ('red_flag', 'red_flags'),
    ]

    # to make the usage more convenient
    MARKER_CHOICES_0 = [x[0] for x in MARKER_CHOICES]
    MARKER_CHOICES_1 = [x[1] for x in MARKER_CHOICES]
    MARKER_CHOICES_0to1 = {x[0]: x[1] for x in MARKER_CHOICES}
    MARKER_CHOICES_1to0 = {x[1]: x[0] for x in MARKER_CHOICES}

    # which marker is it?
    which = models.CharField(
        max_length=15,
        choices=MARKER_CHOICES,
    )

    def __str__(self):
        return "%s for %s" % (self.which, self.comment)


class RepresentativeModelUsage(models.Model):
    """Count usage of representative models in search."""
    model = models.ForeignKey(to=UserPreferences, on_delete=models.CASCADE,
                              related_name="model_usage_of", null=False,
                              help_text="Model used for search")
    viewer = models.ForeignKey(to=UserPreferences, on_delete=models.CASCADE,
                               related_name="model_usage_by", null=False,
                               help_text="Person using the model for search")

    class Meta:
        unique_together = ['model', 'viewer']

    def __str__(self):
        return f"{self.model} used by {self.viewer}"


class VideoSelectorSkips(models.Model):
    """Count video being skipped in the Video Selector."""
    user = models.ForeignKey(to=UserPreferences, on_delete=models.CASCADE,
                             related_name="skipped_videos", null=False,
                             help_text="Person who skips the videos")
    video = models.ForeignKey(to=Video, on_delete=models.CASCADE,
                              related_name="skips", null=False,
                              help_text="Video being skipped")
    datetime_add = models.DateTimeField(auto_now_add=True,
                                        help_text="Time the video was skipped",
                                        null=True,
                                        blank=True)

    def __str__(self):
        return f"{self.user}/{self.video}@{self.datetime_add}"


class VideoRatingPrivacy(models.Model):
    """Select whether or not a video rating should be public or private."""
    # one can't simply add an 'is_public' field to the VideoRating models
    # because a corresponding entry might not exist in case if the scores were not yet computed

    # BY-DEFAULT, all ratings are public #370
    DEFAULT_VALUE_IS_PUBLIC = True

    user = models.ForeignKey(to=UserPreferences, on_delete=models.CASCADE,
                             help_text="User who rates videos")
    video = models.ForeignKey(to=Video, on_delete=models.CASCADE,
                              help_text="Video whose rating is either private or public")
    is_public = models.BooleanField(default=False, null=False,
                                    help_text="Should the rating be public?")

    class Meta:
        unique_together = ['user', 'video']

    @staticmethod
    def _annotate_privacy(qs, prefix='video__videoratingprivacy', field_user=F('user'),
                          filter_add=None, default_value=None, annotate_bool=True,
                          annotate_n=False, videorating_field=None,
                          output_prefix=""):
        """Count number of private/public Privacy database entries.

        By-default, works for the VideoRating model.
        """

        if filter_add is None:
            filter_add = {}

        if field_user is not None:
            filter_add[prefix + '__user'] = field_user

        if default_value is None:
            default_value = VideoRatingPrivacy.DEFAULT_VALUE_IS_PUBLIC

        qs = qs.annotate(**{
            output_prefix + '_n_public_videoratingprivacy':
                Count(prefix, filter=Q(**{prefix + '__is_public': True,
                                          **filter_add}), distinct=True)})
        qs = qs.annotate(**{
            output_prefix + '_n_private_videoratingprivacy':
                Count(prefix, filter=Q(**{prefix + '__is_public': False,
                                          **filter_add}), distinct=True)})

        if annotate_bool:
            if default_value:
                # default value is PUBLIC, therefore public == !(_n_private_videoratingprivacy > 0)
                qs = qs.annotate(**{output_prefix + '_is_public': Case(
                    When(**{output_prefix + '_n_private_videoratingprivacy__gt': 0},
                         then=Value(False)),
                    default=Value(True),
                    output_field=BooleanField())})
            else:
                # default value is PRIVATE, therefore public == (_n_public_videoratingprivacy > 0)
                qs = qs.annotate(**{output_prefix + '_is_public': Case(
                    When(**{output_prefix + '_n_public_videoratingprivacy__gt': 0},
                         then=Value(True)),
                    default=Value(False),
                    output_field=BooleanField())})

        if annotate_n:

            qs = qs.annotate(**{output_prefix + '_n_total':
                                Count(videorating_field, distinct=True)})

            if default_value:
                # default value is PUBLIC -> _n_public = n_total - n_private
                qs = qs.annotate(**{output_prefix + '_n_public':
                                    F(output_prefix + '_n_total') -
                                    F(output_prefix + '_n_private_videoratingprivacy')})
                qs = qs.annotate(**{output_prefix + '_n_private':
                                    F(output_prefix + '_n_private_videoratingprivacy')})
            else:
                # default value is PRIVATE -> _n_private = n_total - n_public
                qs = qs.annotate(**{output_prefix + '_n_private':
                                    F(output_prefix + '_n_total') -
                                    F(output_prefix + '_n_public_videoratingprivacy')})
                qs = qs.annotate(**{output_prefix + '_n_public':
                                    F(output_prefix + '_n_public_videoratingprivacy')})

        return qs

    def __str__(self):
        return f"{self.user}/{self.video}: {'public' if self.is_public else 'private'}"


class VideoRateLater(models.Model):
    """List of videos that a person wants to rate later."""
    user = models.ForeignKey(to=UserPreferences, on_delete=models.CASCADE,
                             help_text="Person who saves the video")
    video = models.ForeignKey(to=Video, on_delete=models.CASCADE,
                              help_text="Video in the rate later list")

    datetime_add = models.DateTimeField(auto_now_add=True,
                                        help_text="Time the video was added to the"
                                                  " rate later list",
                                        null=True,
                                        blank=True)

    class Meta:
        unique_together = ['user', 'video']
        ordering = ['user', '-datetime_add']

    def __str__(self):
        return f"{self.user}/{self.video}@{self.datetime_add}"


# adding dynamic fields
WithDynamicFields.create_all()

# history of edits/changed/additions/deletions/...
register_historical(ExpertRating, excluded_fields=['video_1_2_ids_sorted'])<|MERGE_RESOLUTION|>--- conflicted
+++ resolved
@@ -25,11 +25,8 @@
 from languages.fields import LanguageField
 from backend.constants import featureIsEnabledByDeFault, youtubeVideoIdRegex
 from django.core.validators import RegexValidator
-<<<<<<< HEAD
 from backend.model_helpers import query_and, query_or
-=======
 from simple_history import register as register_historical
->>>>>>> 78a156d6
 
 
 class ResetPasswordToken(models.Model):
@@ -811,14 +808,6 @@
         return self.ratings(user=user).count()
 
     @property
-<<<<<<< HEAD
-=======
-    def rating_n_ratings(self):
-        """Number of ratings."""
-        return self.n_ratings()
-
-    @property
->>>>>>> 78a156d6
     def rating_n_experts(self):
         """Number of experts in ratings."""
         return self.ratings().values('user').distinct().count()
